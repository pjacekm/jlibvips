--- conflicted
+++ resolved
@@ -40,7 +40,6 @@
     int vips_merge(Pointer ref, Pointer sec, Pointer[] out, int direction, int dx, int dy, Object...args);
     int vips_rotate(Pointer in, Pointer[] out, double angle, Object...args);
     int vips_similarity(Pointer in, Pointer[] out, Object...args);
-<<<<<<< HEAD
     int vips_colourspace(Pointer in, Pointer[] out, Object space, Object... args);
     boolean vips_colourspace_issupported(Pointer in);
     int vips_bandand(Pointer in, Pointer[] out, Object... args);
@@ -52,7 +51,6 @@
 
     int vips_linear(Pointer in, Pointer[] out, Object a, Object b, int n, Object... args);
     int vips_bandjoin_const(Pointer in, Pointer[] out, double[] c, int n, Object... args);
-=======
     int vips_flatten(Pointer in, Pointer[] out, Object...args);
 
     /**
@@ -63,5 +61,4 @@
      * @see <a href="https://developer.gnome.org/gobject/stable/gobject-The-Base-Object-Type.html#g-object-unref">g_object_unref()</a>
      */
     void g_object_unref(Pointer object);
->>>>>>> c6f57010
 }